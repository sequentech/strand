# SPDX-FileCopyrightText: 2021 David Ruescas <david@sequenttech.io>
# SPDX-FileCopyrightText: 2022 Félix Robles <felix@sequenttech.io>
# SPDX-FileCopyrightText: 2022 Eduardo Robles <edu@sequenttech.io>
#
# SPDX-License-Identifier: AGPL-3.0-only
[package]
name = "strand"
version = "0.1.0"
authors = [
  "David Ruescas <david@sequenttech.io>",
  "Eduardo Robles <edulix@sequenttech.io>"
]
license = "AGPL-3.0-only"
edition = "2021"

[lib]
crate-type = ["cdylib", "rlib"]
bench = false

# See more keys and their definitions at https://doc.rust-lang.org/cargo/reference/manifest.html

[dependencies]
# backends
curve25519-dalek = {version = "3", features = ["serde"]}
sha3 = "0.9"
num-bigint = { version = "0.4", features = ["rand"] }
num-traits = "0.2"
num-integer = "0.1"
num-modular = { version = "0.5", features = ["num-bigint"] }
rug = { version = "1.16", default-features = false, features = ["integer", "rand"], optional = true }
# serialization
serde = { version = "1.0", features = ["derive"] }
serde_bytes = "0.11"
bincode = "1.3"
# rng
rand = { package="rand", version = "0.8" }
getrandom = { version = "0.2", features = ["js"] }
# aes
cbc = { version="0.1", features=["alloc"] }
aes = "0.8"
ed25519-dalek = {version = "1", features = ["serde"]}
quick-error = "2.0"
rayon = { version = "1.5", optional = true }
# wasm
wasm-bindgen-rayon = {version = "1.0", features = ["no-bundler"], optional = true}
<<<<<<< HEAD
wasm-bindgen = {version = "=0.2.78", optional = true}
# lazy_static = "1.4.0"
# static_init = "1.0.2"
web-sys = { version = "0.3.4", features = ['Performance'], optional = true}
=======
wasm-bindgen = {version = "0.2", optional = true}
# lazy_static = "1.4"
# static_init = "1.0"
web-sys = { version = "0.3", features = ['Performance'], optional = true }
>>>>>>> bb5338e1

# [package.metadata.wasm-pack.profile.release]
# wasm-opt = ['-O4']

cfg-if = "1.0"

[features]
rayon = ["dep:rayon"]
wasmrayon = ["rayon", "wasm", "dep:wasm-bindgen-rayon"]
wasmtest = ["wasm", "dep:web-sys"]
wasm = ["wasm-bindgen"]
rug = ["dep:rug"]

[dev-dependencies]
criterion = {version = "0.3", features=["html_reports"]}
serde_json = "1.0"

[[bench]]
name = "shuffle"
harness = false
bench = false

[[bench]]
name = "encrypt"
harness = false
bench = false<|MERGE_RESOLUTION|>--- conflicted
+++ resolved
@@ -43,17 +43,10 @@
 rayon = { version = "1.5", optional = true }
 # wasm
 wasm-bindgen-rayon = {version = "1.0", features = ["no-bundler"], optional = true}
-<<<<<<< HEAD
 wasm-bindgen = {version = "=0.2.78", optional = true}
 # lazy_static = "1.4.0"
 # static_init = "1.0.2"
-web-sys = { version = "0.3.4", features = ['Performance'], optional = true}
-=======
-wasm-bindgen = {version = "0.2", optional = true}
-# lazy_static = "1.4"
-# static_init = "1.0"
-web-sys = { version = "0.3", features = ['Performance'], optional = true }
->>>>>>> bb5338e1
+web-sys = { version = "0.3", features = ['Performance'], optional = true}
 
 # [package.metadata.wasm-pack.profile.release]
 # wasm-opt = ['-O4']

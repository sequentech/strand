--- conflicted
+++ resolved
@@ -22,7 +22,6 @@
 
 * install [webpack](https://rustwasm.github.io/wasm-pack/installer/)
 * Build with [multithreading](https://github.com/GoogleChromeLabs/wasm-bindgen-rayon)
-<<<<<<< HEAD
 
 ```bash
 export RUSTFLAGS='-C target-feature=+atomics,+bulk-memory,+mutable-globals' 
@@ -32,17 +31,11 @@
     --target web \
     --features=wasmtest,wasmrayon \
     -- -Z build-std=panic_abort,std
-=======
-```
-RUSTFLAGS='-C target-feature=+atomics,+bulk-memory,+mutable-globals' \ 
-rustup run nightly-2022-04-07 wasm-pack build --out-name index --release --target web \ 
---features=wasmtest,wasmrayon -- -Z build-std=panic_abort,std
->>>>>>> a7788609
+
 ```
 * `python3 src/wasm/test/serve.py`
 * http://localhost:8080/src/wasm/test/test.html?threaded=true
 
-<<<<<<< HEAD
 In order for this test to work the browser must have [cross origin
 isolation](https://web.dev/cross-origin-isolation-guide/) enabled. This requires
 sending the appropriate headers (see `serve.py`) and cannot work without https
@@ -56,23 +49,4 @@
 This repository is set up to deploy automatically any push to the `main` branch
 on Github Pages and makes the demo available at
 https://sequentech.github.io/strand/demo.html . Since Github Pages doesn't allow
-to setup the appropriate headers, these are setup using CloudFlare.
-=======
-In order for this test to work the browser must have [cross origin isolation](https://web.dev/cross-origin-isolation-guide/) enabled. This requires sending the appropriate headers (see serve.py)
-and cannot work without https unless testing on localhost.
-
-## Shuffle Demo
-
-* install [webpack](https://rustwasm.github.io/wasm-pack/installer/)
-* Build with [multithreading](https://github.com/GoogleChromeLabs/wasm-bindgen-rayon)
-```
-RUSTFLAGS='-C target-feature=+atomics,+bulk-memory,+mutable-globals' \ 
-rustup run nightly-2022-04-07 wasm-pack build --out-name index --release --target web \ 
---features=wasmtest,wasmrayon -- -Z build-std=panic_abort,std
-```
-* `python3 src/wasm/test/serve.py`
-* http://localhost:8080/src/wasm/test/demo.html
-
-In order for this test to work the browser must have [cross origin isolation](https://web.dev/cross-origin-isolation-guide/) enabled. This requires sending the appropriate headers (see serve.py)
-and cannot work without https unless testing on localhost.
->>>>>>> a7788609
+to setup the appropriate headers, these are setup using CloudFlare.